--- conflicted
+++ resolved
@@ -1,4 +1,3 @@
-<<<<<<< HEAD
 version: "2"
 services:
   server:
@@ -8,8 +7,6 @@
     networks:
       - rdb
       - sig
-    environment:
-      - SERVICE_NAME=notary_server
     ports:
       - "8080"
       - "4443:4443"
@@ -27,8 +24,6 @@
       sig:
         aliases:
           - notarysigner
-    environment:
-      - SERVICE_NAME=notary_signer
     entrypoint: /usr/bin/env sh
     command: -c "./migrations/migrate.sh && notary-signer -config=fixtures/signer-config.json"
     depends_on:
@@ -53,36 +48,4 @@
   rdb:
     external: false
   sig:
-    external: false
-=======
-server:
-  build: .
-  dockerfile: server.Dockerfile
-  links:
-    - mysql
-    - signer
-    - signer:notarysigner
-  ports:
-    - "8080"
-    - "4443:4443"
-  entrypoint: /usr/bin/env sh
-  command: -c "./migrations/migrate.sh && notary-server -config=fixtures/server-config.json"
-signer:
-  build: .
-  dockerfile: signer.Dockerfile
-  links:
-    - mysql
-  entrypoint: /usr/bin/env sh
-  command: -c "./migrations/migrate.sh && notary-signer -config=fixtures/signer-config.json"
-mysql:
-  volumes:
-    - ./notarymysql/docker-entrypoint-initdb.d:/docker-entrypoint-initdb.d
-    - notary_data:/var/lib/mysql
-  image: mariadb:10.1.10
-  ports:
-    - "3306:3306"
-  environment:
-    - TERM=dumb
-    - MYSQL_ALLOW_EMPTY_PASSWORD="true"
-  command: mysqld --innodb_file_per_table
->>>>>>> d9361740
+    external: false