--- conflicted
+++ resolved
@@ -130,7 +130,6 @@
 
 To build the server and signer, run `docker-compose build`.
 
-<<<<<<< HEAD
 ## Helm
 
 If you prefer to deploy with [Helm](https://helm.sh), this repo includes a chart in the [helm/](helm/) directory. Assuming you already have a target Kubernetes cluster with Helm/Tiller running, you can quickly launch a Notary service with `helm install -n release-name helm/`. With the default values, this chart will create a containerized mysql database, run the required migrations, and launch a single instance of a server an a single instance of a signer (with their respective service endpoints).
@@ -144,9 +143,6 @@
 While this chart provides a way to automatically generate working TLS certificates for you, it is highly recommended that you manage your own (which you can also pass to this chart).
 
 If you are looking to deploy Notary in Kubernetes in production, you should make sure that your secrets are distributed properly and securely (with [KMS](https://aws.amazon.com/kms/), [Vault](https://www.vaultproject.io), etc.). You're also highly encouraged to use your own TLS certs, preferably created and distributed dynamically (like with [Let's Encrypt](https://letsencrypt.org)).
-
-=======
->>>>>>> c312d821
 ## License
 
 [![FOSSA Status](https://app.fossa.io/api/projects/git%2Bgithub.com%2Ftheupdateframework%2Fnotary.svg?type=large)](https://app.fossa.io/projects/git%2Bgithub.com%2Ftheupdateframework%2Fnotary?ref=badge_large)