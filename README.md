# Notary
[![Circle CI](https://circleci.com/gh/docker/notary/tree/master.svg?style=shield)](https://circleci.com/gh/docker/notary/tree/master) [![CodeCov](https://codecov.io/github/docker/notary/coverage.svg?branch=master)](https://codecov.io/github/docker/notary) [![GoReportCard](https://goreportcard.com/badge/docker/notary)](https://goreportcard.com/report/github.com/docker/notary)

The Notary project comprises a [server](cmd/notary-server) and a [client](cmd/notary) for running and interacting
with trusted collections.  Please see the [service architecture](docs/service_architecture.md) documentation
for more information.


Notary aims to make the internet more secure by making it easy for people to
publish and verify content. We often rely on TLS to secure our communications
with a web server which is inherently flawed, as any compromise of the server
enables malicious content to be substituted for the legitimate content.

With Notary, publishers can sign their content offline using keys kept highly
secure. Once the publisher is ready to make the content available, they can
push their signed trusted collection to a Notary Server.

Consumers, having acquired the publisher's public key through a secure channel,
can then communicate with any notary server or (insecure) mirror, relying
only on the publisher's key to determine the validity and integrity of the
received content.

## Goals

Notary is based on [The Update Framework](https://www.theupdateframework.com/), a secure general design for the problem of software distribution and updates. By using TUF, notary achieves a number of key advantages:

* **Survivable Key Compromise**: Content publishers must manage keys in order to sign their content. Signing keys may be compromised or lost so systems must be designed in order to be flexible and recoverable in the case of key compromise. TUF's notion of key roles is utilized to separate responsibilities across a hierarchy of keys such that loss of any particular key (except the root role) by itself is not fatal to the security of the system.
* **Freshness Guarantees**: Replay attacks are a common problem in designing secure systems, where previously valid payloads are replayed to trick another system. The same problem exists in the software update systems, where old signed can be presented as the most recent. notary makes use of timestamping on publishing so that consumers can know that they are receiving the most up to date content. This is particularly important when dealing with software update where old vulnerable versions could be used to attack users.
* **Configurable Trust Thresholds**: Oftentimes there are a large number of publishers that are allowed to publish a particular piece of content. For example, open source projects where there are a number of core maintainers. Trust thresholds can be used so that content consumers require a configurable number of signatures on a piece of content in order to trust it. Using thresholds increases security so that loss of individual signing keys doesn't allow publishing of malicious content.
* **Signing Delegation**: To allow for flexible publishing of trusted collections, a content publisher can delegate part of their collection to another signer. This delegation is represented as signed metadata so that a consumer of the content can verify both the content and the delegation.
* **Use of Existing Distribution**: Notary's trust guarantees are not tied at all to particular distribution channels from which content is delivered. Therefore, trust can be added to any existing content delivery mechanism.
* **Untrusted Mirrors and Transport**: All of the notary metadata can be mirrored and distributed via arbitrary channels.

## Security

Please see our [service architecture docs](docs/service_architecture.md#threat-model) for more information about our threat model, which details the varying survivability and severities for key compromise as well as mitigations.

Our last security audit was on July 31, 2015 by NCC ([results](docs/resources/ncc_docker_notary_audit_2015_07_31.pdf)).

Any security vulnerabilities can be reported to security@docker.com.

# Getting started with the Notary CLI

Please get the Notary Client CLI binary from [the official releases page](https://github.com/docker/notary/releases) or you can [build one yourself](#building-notary).
The version of Notary server and signer should be greater than or equal to Notary CLI's version to ensure feature compatibility (ex: CLI version 0.2, server/signer version >= 0.2), and all official releases are associated with GitHub tags.

To use the Notary CLI with Docker hub images, please have a look at our
[getting started docs](docs/getting_started.md).

For more advanced usage, please see the
[advanced usage docs](docs/advanced_usage.md).

To use the CLI against a local Notary server rather than against Docker Hub:

1. Please ensure that you have [docker and docker-compose](http://docs.docker.com/compose/install/) installed.
1. `git clone https://github.com/docker/notary.git` and from the cloned repository path,
    start up a local Notary server and signer and copy the config file and testing certs to your
    local notary config directory:

    ```sh
    $ docker-compose build
    $ docker-compose up -d
    $ mkdir -p ~/.notary && cp cmd/notary/config.json cmd/notary/root-ca.crt ~/.notary
    ```

1. Add `127.0.0.1 notary-server` to your `/etc/hosts`, or if using docker-machine,
    add `$(docker-machine ip) notary-server`).

You can run through the examples in the
[getting started docs](docs/getting_started.md) and
[advanced usage docs](docs/advanced_usage.md), but
without the `-s` (server URL) argument to the `notary` command since the server
URL is specified already in the configuration, file you copied.

You can also leave off the `-d ~/.docker/trust` argument if you do not care
to use `notary` with Docker images.


## Building Notary

Note that our [latest stable release](https://github.com/docker/notary/releases) is at the head of the
[releases branch](https://github.com/docker/notary/tree/releases).  The master branch is the development
branch and contains features for the next release.

Prerequisites:

<<<<<<< HEAD
- Go >= 1.7

=======
- Go >= 1.7.1
>>>>>>> 8d862674
- [godep](https://github.com/tools/godep) installed
- libtool development headers installed
    - Ubuntu: `apt-get install libltdl-dev`
    - CentOS/RedHat: `yum install libtool-ltdl-devel`
    - Mac OS ([Homebrew](http://brew.sh/)): `brew install libtool`

Run `make client`, which creates the Notary Client CLI binary at `bin/notary`.
Note that `make client` assumes a standard Go directory structure, in which
Notary is checked out to the `src` directory in your `GOPATH`. For example:
```
$GOPATH/
    src/
        github.com/
            docker/
                notary/
```

To build the server and signer, please run `docker-compose build`.<|MERGE_RESOLUTION|>--- conflicted
+++ resolved
@@ -84,12 +84,7 @@
 
 Prerequisites:
 
-<<<<<<< HEAD
-- Go >= 1.7
-
-=======
 - Go >= 1.7.1
->>>>>>> 8d862674
 - [godep](https://github.com/tools/godep) installed
 - libtool development headers installed
     - Ubuntu: `apt-get install libltdl-dev`
